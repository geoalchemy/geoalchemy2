import unittest
import re

from nose.tools import eq_


def eq_sql(a, b, msg=None):
    a = re.sub(r'[\n\t]', '', str(a))
    eq_(a, b, msg)


class TestWKTElement(unittest.TestCase):

    def test_desc(self):
        from geoalchemy2.elements import WKTElement
        e = WKTElement('POINT(1 2)')
        eq_(e.desc, 'POINT(1 2)')

    def test_function_call(self):
        from geoalchemy2.elements import WKTElement
        e = WKTElement('POINT(1 2)')
        f = e.ST_Buffer(2)
        eq_sql(f, 'ST_Buffer('
               'ST_GeomFromText(:ST_GeomFromText_1, :ST_GeomFromText_2), '
               ':param_1)')
        eq_(f.compile().params,
            {u'param_1': 2, u'ST_GeomFromText_1': 'POINT(1 2)',
             u'ST_GeomFromText_2': -1})


class TestWKBElement(unittest.TestCase):

    def test_desc(self):
        from geoalchemy2.elements import WKBElement
        e = WKBElement(b'\x01\x02')
        eq_(e.desc, b'0102')

    def test_function_call(self):
        from geoalchemy2.elements import WKBElement
        e = WKBElement(b'\x01\x02')
        f = e.ST_Buffer(2)
        eq_sql(f, 'ST_Buffer('
               'ST_GeomFromWKB(:ST_GeomFromWKB_1, :ST_GeomFromWKB_2), '
               ':param_1)')
        eq_(f.compile().params,
            {u'param_1': 2, u'ST_GeomFromWKB_1': b'\x01\x02',
             u'ST_GeomFromWKB_2': -1})


<<<<<<< HEAD
class TestCompositeElement(unittest.TestCase):

    def test_compile(self):
        from sqlalchemy import MetaData, Table, Column, String
        from geoalchemy2.elements import CompositeElement

        # text fixture
        metadata = MetaData()
        foo = Table('foo', metadata, Column('one', String))

        e = CompositeElement(foo.c.one, 'geom', String)
        eq_(str(e), '(foo.one).geom')
=======
class TestRasterElement(unittest.TestCase):

    def test_desc(self):
        from geoalchemy2.elements import RasterElement
        e = RasterElement(b'\x01\x02')
        eq_(e.desc, b'0102')

    def test_function_call(self):
        from geoalchemy2.elements import RasterElement
        e = RasterElement(b'\x01\x02')
        f = e.ST_Height()
        eq_sql(f, 'ST_Height(:raster_1::raster)')
        eq_(f.compile().params, {u'raster_1': b'\x01\x02'})
>>>>>>> 634d3241
<|MERGE_RESOLUTION|>--- conflicted
+++ resolved
@@ -47,20 +47,6 @@
              u'ST_GeomFromWKB_2': -1})
 
 
-<<<<<<< HEAD
-class TestCompositeElement(unittest.TestCase):
-
-    def test_compile(self):
-        from sqlalchemy import MetaData, Table, Column, String
-        from geoalchemy2.elements import CompositeElement
-
-        # text fixture
-        metadata = MetaData()
-        foo = Table('foo', metadata, Column('one', String))
-
-        e = CompositeElement(foo.c.one, 'geom', String)
-        eq_(str(e), '(foo.one).geom')
-=======
 class TestRasterElement(unittest.TestCase):
 
     def test_desc(self):
@@ -74,4 +60,17 @@
         f = e.ST_Height()
         eq_sql(f, 'ST_Height(:raster_1::raster)')
         eq_(f.compile().params, {u'raster_1': b'\x01\x02'})
->>>>>>> 634d3241
+
+
+class TestCompositeElement(unittest.TestCase):
+
+    def test_compile(self):
+        from sqlalchemy import MetaData, Table, Column, String
+        from geoalchemy2.elements import CompositeElement
+
+        # text fixture
+        metadata = MetaData()
+        foo = Table('foo', metadata, Column('one', String))
+
+        e = CompositeElement(foo.c.one, 'geom', String)
+        eq_(str(e), '(foo.one).geom')